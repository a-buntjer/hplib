"""
The ``hplib`` module provides a set of functions for simulating the performance of heat pumps.
"""
import pandas as pd
import scipy
from scipy.optimize import curve_fit
from typing import Any, Tuple


def load_database() -> pd.DataFrame:
    """
    Loads data from hplib_database.

    Returns
    -------
    df : pd.DataFrame
        Content of the database
    """
    df = pd.read_csv('hplib_database.csv')
    return df


def get_parameters(model: str, group_id: int = 0,
                   t_in: int = 0, t_out: int = 0, p_th: int = 0) -> pd.DataFrame:
    """
    Loads the content of the database for a specific heat pump model
    and returns a pandas ``DataFrame`` containing the heat pump parameters.

    Parameters
    ----------
    model : str
        Name of the heat pump model or "Generic".
    group_id : numeric, default 0
        only for model "Generic": Group ID for subtype of heat pump. [1-6].
    t_in : numeric, default 0
        only for model "Generic": Input temperature :math:`T` at primary side of the heat pump. [°C]
    t_out : numeric, default 0
        only for model "Generic": Output temperature :math:`T` at secondary side of the heat pump. [°C]
    p_th : numeric, default 0
        only for model "Generic": Thermal output power at setpoint t_in, t_out. [W]

    Returns
    -------
    parameters : pd.DataFrame
        Data frame containing the model parameters.
    """
    df = pd.read_csv('hplib_database.csv', delimiter=',')
    df = df.loc[df['Model'] == model]
    parameters = pd.DataFrame()
    parameters['Manufacturer']=(df['Manufacturer'].values.tolist())
    parameters['Model'] = (df['Model'].values.tolist())
    try:
        parameters['MAPE_COP']=df['MAPE_COP'].values.tolist()
        parameters['MAPE_P_el']=df['MAPE_P_el'].values.tolist()
        parameters['MAPE_P_th']=df['MAPE_P_th'].values.tolist()
    except:
        pass
    parameters['P_th_ref [W]'] = (df['P_th_ref [W]'].values.tolist())
    parameters['P_el_ref [W]'] = (df['P_el_ref [W]'].values.tolist())
    parameters['COP_ref'] = (df['COP_ref'].values.tolist())
    parameters['Group'] = (df['Group'].values.tolist())
    parameters['p1_P_th [1/°C]'] = (df['p1_P_th [1/°C]'].values.tolist())
    parameters['p2_P_th [1/°C]'] = (df['p2_P_th [1/°C]'].values.tolist())
    parameters['p3_P_th [-]'] = (df['p3_P_th [-]'].values.tolist())
    parameters['p4_P_th [1/°C]'] = (df['p4_P_th [1/°C]'].values.tolist())
    parameters['p1_P_el [1/°C]'] = (df['p1_P_el [1/°C]'].values.tolist())
    parameters['p2_P_el [1/°C]'] = (df['p2_P_el [1/°C]'].values.tolist())
    parameters['p3_P_el [-]'] = (df['p3_P_el [-]'].values.tolist())
    parameters['p4_P_el [1/°C]'] = (df['p4_P_el [1/°C]'].values.tolist())
    parameters['p1_COP [-]'] = (df['p1_COP [-]'].values.tolist())
    parameters['p2_COP [-]'] = (df['p2_COP [-]'].values.tolist())
    parameters['p3_COP [-]'] = (df['p3_COP [-]'].values.tolist())
    parameters['p4_COP [-]'] = (df['p4_COP [-]'].values.tolist())

    if model == 'Generic':
        parameters = parameters.iloc[group_id - 1:group_id]
        
        p_th_ref = fit_p_th_ref(t_in, t_out, group_id, p_th)
        parameters.loc[:, 'P_th_ref [W]'] = p_th_ref
        t_in_hp = [-7,0,10] # air/water, brine/water, water/water
        t_out_fix = 52
        t_amb_fix = -7
        p1_cop = parameters['p1_COP [-]'].array[0]
        p2_cop = parameters['p2_COP [-]'].array[0]
        p3_cop = parameters['p3_COP [-]'].array[0]
        p4_cop = parameters['p4_COP [-]'].array[0]
        if (p1_cop * t_in + p2_cop * t_out + p3_cop + p4_cop * t_amb_fix)<=1.0:
            raise ValueError('COP too low! Increase t_in or decrease t_out.')
        if group_id == 1 or group_id == 4:
            t_in_fix = t_in_hp[0]
        if group_id == 2 or group_id == 5:
            t_in_fix = t_in_hp[1]
        if group_id == 3 or group_id == 6:
            t_in_fix = t_in_hp[2]    
        cop_ref = p1_cop * t_in_fix + p2_cop * t_out_fix + p3_cop + p4_cop * t_amb_fix
        p_el_ref = p_th_ref / cop_ref
        parameters.loc[:, 'P_el_ref [W]'] = p_el_ref
        parameters.loc[:, 'COP_ref'] = cop_ref
    return parameters


def get_parameters_fit(model: str, group_id: int = 0, p_th: int = 0) -> pd.DataFrame:
    """
    Helper function for leastsquare fit of thermal output power at reference set point.

    Parameters
    ----------
    model : str
        Name of the heat pump model.
    group_id : numeric, default 0
        Group ID for a parameter set which represents an average heat pump of its group.
    p_th : numeric, default 0
        Thermal output power. [W]

    Returns
    -------
    parameters : pd.DataFrame
        Data frame containing the model parameters.
    """
    df = pd.read_csv('hplib_database.csv', delimiter=',')
    df = df.loc[df['Model'] == model]
    parameters = pd.DataFrame()

    parameters['Model'] = (df['Model'].values.tolist())
    parameters['P_th_ref [W]'] = (df['P_th_ref [W]'].values.tolist())
    parameters['P_el_ref [W]'] = (df['P_el_ref [W]'].values.tolist())
    parameters['COP_ref'] = (df['COP_ref'].values.tolist())
    parameters['Group'] = (df['Group'].values.tolist())
    parameters['p1_P_th [1/°C]'] = (df['p1_P_th [1/°C]'].values.tolist())
    parameters['p2_P_th [1/°C]'] = (df['p2_P_th [1/°C]'].values.tolist())
    parameters['p3_P_th [-]'] = (df['p3_P_th [-]'].values.tolist())
    parameters['p4_P_th [1/°C]'] = (df['p4_P_th [1/°C]'].values.tolist())
    parameters['p1_P_el [1/°C]'] = (df['p1_P_el [1/°C]'].values.tolist())
    parameters['p2_P_el [1/°C]'] = (df['p2_P_el [1/°C]'].values.tolist())
    parameters['p3_P_el [-]'] = (df['p3_P_el [-]'].values.tolist())
    parameters['p4_P_el [1/°C]'] = (df['p4_P_el [1/°C]'].values.tolist())
    parameters['p1_COP [-]'] = (df['p1_COP [-]'].values.tolist())
    parameters['p2_COP [-]'] = (df['p2_COP [-]'].values.tolist())
    parameters['p3_COP [-]'] = (df['p3_COP [-]'].values.tolist())
    parameters['p4_COP [-]'] = (df['p4_COP [-]'].values.tolist())
    
    if model == 'Generic':
        parameters = parameters.iloc[group_id - 1:group_id]
        parameters.loc[:, 'P_th_ref [W]'] = p_th
        t_in_hp = [-7,0,10] # air/water, brine/water, water/water
        t_out_fix = 52
        t_amb_fix = -7
        p1_cop = parameters['p1_COP [-]'].array[0]
        p2_cop = parameters['p2_COP [-]'].array[0]
        p3_cop = parameters['p3_COP [-]'].array[0]
        p4_cop = parameters['p4_COP [-]'].array[0]
        if group_id == 1 or group_id == 4:
            t_in_fix = t_in_hp[0]
        if group_id == 2 or group_id == 5:
            t_in_fix = t_in_hp[1]
        if group_id == 3 or group_id == 6:
            t_in_fix = t_in_hp[2]  
        cop_ref = p1_cop * t_in_fix + p2_cop * t_out_fix + p3_cop + p4_cop * t_amb_fix
        p_el_ref = p_th / cop_ref
        parameters.loc[:, 'P_el_ref [W]'] = p_el_ref
        parameters.loc[:, 'COP_ref'] = cop_ref
    return parameters


def fit_p_th_ref(t_in: int, t_out: int, group_id: int, p_th_set_point: int) -> Any:
    """
    Determine the thermal output power in [W] at reference conditions (T_in = [-7, 0, 10] , 
    T_out=52, T_amb=-7) for a given set point for a generic heat pump, using a least-square method.

    Parameters
    ----------
    t_in : numeric
        Input temperature :math:`T` at primary side of the heat pump. [°C]
    t_out : numeric
        Output temperature :math:`T` at secondary side of the heat pump. [°C]
    group_id : numeric
        Group ID for a parameter set which represents an average heat pump of its group.
    p_th_set_point : numeric
        Thermal output power. [W]

    Returns
    -------
    p_th : Any
        Thermal output power. [W]
    """
    P_0 = [1000]  # starting values
    a = (t_in, t_out, group_id, p_th_set_point)
    p_th, _ = scipy.optimize.leastsq(fit_func_p_th_ref, P_0, args=a)
    return p_th


def fit_func_p_th_ref(p_th:  int, t_in: int, t_out: int, group_id: int, p_th_set_point: int) -> int:
    """
    Helper function to determine difference between given and calculated 
    thermal output power in [W].

    Parameters
    ----------
    p_th : numeric
        Thermal output power. [W]
    t_in : numeric
        Input temperature :math:`T` at primary side of the heat pump. [°C]
    t_out : numeric
        Output temperature :math:`T` at secondary side of the heat pump. [°C]
    group_id : numeric
        Group ID for a parameter set which represents an average heat pump of its group.
    p_th_set_point : numeric
        Thermal output power. [W]

    Returns
    -------
    p_th_diff : numeric
        Thermal output power. [W]
    """
    if group_id == 1 or group_id == 4:
        t_amb = t_in
    else:
        t_amb = -7
    parameters = get_parameters_fit(model='Generic', group_id=group_id, p_th=p_th)
    df = simulate(t_in, t_out - 5, parameters, t_amb)
    p_th_calc=df.P_th.values[0]
    p_th_diff = p_th_calc - p_th_set_point
    return p_th_diff


def simulate(t_in_primary: int, t_in_secondary: int, parameters: pd.DataFrame,
             t_amb: int) -> Tuple[int, int, int, int, int]:
    """
    Performs the simulation of the heat pump model.

    Parameters
    ----------
    t_in_primary : numeric
        Input temperature on primry side :math:`T` (air, brine, water). [°C]
    t_in_secondary : numeric
        Input temperature on secondary side :math:`T` from heating storage or system. [°C]
    parameters : pd.DataFrame
        Data frame containing the heat pump parameters from hplib.getParameters().
    t_amb : numeric, default 0
        Ambient temperature :math:'T' of the air. [°C]

    Returns
    -------
    p_th :  numeric
        Thermal output power. [W]
    p_el : numeric
        Electrical input Power. [W]
    cop : numeric
        Coefficient of performance.
    t_out : numeric
        Output temperature :math:`T` at secondary side of the heat pump. [°C]
    m_dot : numeric
        Mass flow at secondary side of the heat pump. [kg/s]
    """

    DELTA_T = 5  # Inlet temperature is supposed to be heated up by 5 K
    CP = 4200  # J/(kg*K), specific heat capacity of water

    t_in = t_in_primary#info value for dataframe
    T_amb = t_amb #info value for dataframe
    t_out = t_in_secondary + DELTA_T
    group_id = parameters['Group'].array[0]
    p1_p_el = parameters['p1_P_el [1/°C]'].array[0]
    p2_p_el = parameters['p2_P_el [1/°C]'].array[0]
    p3_p_el = parameters['p3_P_el [-]'].array[0]
    p4_p_el = parameters['p4_P_el [1/°C]'].array[0]
    p1_cop = parameters['p1_COP [-]'].array[0]
    p2_cop = parameters['p2_COP [-]'].array[0]
    p3_cop = parameters['p3_COP [-]'].array[0]
    p4_cop = parameters['p4_COP [-]'].array[0]
    p_el_ref = parameters['P_el_ref [W]'].array[0]
    p_th_ref = parameters['P_th_ref [W]'].array[0]

    # for subtype = air/water heat pump
    if group_id == 1 or group_id == 4:
        t_amb = t_in
    else:
        pass
    if(type(t_in)==pd.core.series.Series or type(t_out)==pd.core.series.Series or type(t_amb)==pd.core.series.Series):# for handling pandas.Series
        try:
            df1=t_in.to_frame()
            df1.rename(columns = {t_in.name:'T_in'}, inplace = True)
            df1['T_out']=t_out
            df1['T_amb']=t_amb
        except:
            try:
                df1=t_out.to_frame()
                df1.rename(columns = {t_out.name:'T_out'}, inplace = True)
                df1['T_in']=t_in
                df1['T_amb']=t_amb
            except:
                df1=t_amb.to_frame()
                df1.rename(columns = {t_amb.name:'T_amb'}, inplace = True)
                df1['T_in']=t_in
                df1['T_out']=t_out
        if group_id == 1 or group_id == 2 or group_id == 3:
            df1['COP'] = p1_cop * t_in + p2_cop * t_out + p3_cop + p4_cop * t_amb
            df1['P_el'] = (p1_p_el * t_in + p2_p_el * t_out + p3_p_el + p4_p_el * t_amb) * p_el_ref #this is the first calculated value for P_el
            if group_id == 1:#with regulated heatpumps the electrical power can get too low. We defined a minimum value at 25% from the point at -7/output temperature.
                df1.loc[:,'t_in'] = -7
                df1.loc[:,'t_amb'] = -7
            if group_id == 2:
                df1['t_in']=df1['T_in']
                df1.loc[:,'t_amb'] = -7
            df1.loc[df1['P_el'] < 0.25 * p_el_ref * (p1_p_el * df1['t_in'] + p2_p_el * df1['T_out'] + p3_p_el + p4_p_el * df1['t_amb']),'P_el'] = 0.25 * p_el_ref * (p1_p_el * df1['t_in'] + p2_p_el * df1['T_out'] + p3_p_el + p4_p_el * df1['t_amb'])
            df1['P_th'] = (df1['P_el'] * df1['COP'])
            df1.loc[df1['COP'] < 1,'P_el']=p_th_ref#if COP is too low the electeric heating element is used in simulation
            df1.loc[df1['COP'] < 1,'P_th']=p_th_ref
            df1.loc[df1['COP'] < 1,'COP']=1
            df1['m_dot']=df1['P_th']/(DELTA_T * CP)
            del df1['t_in']
            del df1['t_amb']
        elif group_id == 4 or group_id == 5 or group_id == 6:
            df1['COP'] = p1_cop * t_in + p2_cop * t_out + p3_cop + p4_cop * t_amb
            df1['P_el'] = (p1_p_el * t_in + p2_p_el * t_out + p3_p_el + p4_p_el * t_amb) * p_el_ref
            df1['P_th'] = df1['P_el'] * df1['COP']
            df1.loc[df1['COP'] < 1,'P_el']=p_th_ref
            df1.loc[df1['COP'] < 1,'P_th']=p_th_ref#if COP is too low the electeric heating element is used in simulation
            df1.loc[df1['COP'] < 1,'COP']=1
            df1['m_dot']=df1['P_th']/(DELTA_T * CP)
        #df1['P_th']=df1['P_th'].round(0)
        df1['P_el']=df1['P_el'].round(0)
        df1['COP']=df1['COP'].round(2)
        df1['m_dot']=df1['m_dot'].round(3)
        
    
<<<<<<< HEAD
    else:
        # for regulated heat pumps
        if group_id == 1 or group_id == 2 or group_id == 3:
            COP = p1_cop * t_in + p2_cop * t_out + p3_cop + p4_cop * t_amb
            P_el = (p1_p_el * t_in + p2_p_el * t_out + p3_p_el + p4_p_el * t_amb) * p_el_ref
            if group_id == 1:
                t_in = -7
                t_amb = t_in
            if group_id == 2:
                t_amb = -7
            
            if P_el < 0.25 * p_el_ref * (
                p1_p_el * t_in + p2_p_el * t_out + p3_p_el + p4_p_el * t_amb):  # 25% of Pel @ -7°C T_amb = T_in
                P_el = 0.25 * p_el_ref * (p1_p_el * t_in + p2_p_el * t_out + p3_p_el + p4_p_el * t_amb)
            P_th = P_el * COP
            if COP <= 1:
                COP = 1
                P_el = p_th_ref
                P_th = p_th_ref
        # for subtype = On-Off
        elif group_id == 4 or group_id == 5 or group_id == 6:
            P_el = (p1_p_el * t_in + p2_p_el * t_out + p3_p_el + p4_p_el * t_amb) * p_el_ref
            COP = p1_cop * t_in + p2_cop * t_out + p3_cop + p4_cop * t_amb
            P_th = P_el * COP
            if COP <= 1:
                COP = 1
                P_el = p_th_ref
                P_th = p_th_ref
        # massflow
        m_dot = P_th / (DELTA_T * CP)
        #round
        df1=pd.DataFrame()
        
        df1['T_in']=[t_in_primary]
        df1['T_out']=[round(t_out,1)]
        df1['T_amb']=[T_amb]
        df1['COP']=[round(COP,2)]
        df1['P_el']=[round(P_el)]
        df1['P_th']=[P_th]
        df1['m_dot']=[round(m_dot,3)]
    return df1
=======
    #round
    #p_th=round(p_th,3)
    p_el=round(p_el)
    cop=round(cop,2)
    t_out=round(t_out,1)
    m_dot=round(m_dot,3)
    return p_th, p_el, cop, t_out, m_dot
>>>>>>> 01ab34dd
<|MERGE_RESOLUTION|>--- conflicted
+++ resolved
@@ -323,8 +323,6 @@
         df1['COP']=df1['COP'].round(2)
         df1['m_dot']=df1['m_dot'].round(3)
         
-    
-<<<<<<< HEAD
     else:
         # for regulated heat pumps
         if group_id == 1 or group_id == 2 or group_id == 3:
@@ -366,12 +364,3 @@
         df1['P_th']=[P_th]
         df1['m_dot']=[round(m_dot,3)]
     return df1
-=======
-    #round
-    #p_th=round(p_th,3)
-    p_el=round(p_el)
-    cop=round(cop,2)
-    t_out=round(t_out,1)
-    m_dot=round(m_dot,3)
-    return p_th, p_el, cop, t_out, m_dot
->>>>>>> 01ab34dd
